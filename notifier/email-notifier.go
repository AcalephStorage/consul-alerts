--- conflicted
+++ resolved
@@ -14,33 +14,18 @@
 var sendMail = smtp.SendMail
 
 type EmailNotifier struct {
-<<<<<<< HEAD
-	ClusterName string
-	Template    string
-	Url         string
-	Port        int
-	Username    string
-	Password    string
-	SenderAlias string
-	SenderEmail string
-	Receivers   map[string][]string
-	NotifName   string
-	OnePerAlert bool
-	OnePerNode  bool
-=======
 	ClusterName string `json:"cluster-name"`
 	Enabled     bool
-	Template    string   `json:"template"`
-	Url         string   `json:"url"`
-	Port        int      `json:"port"`
-	Username    string   `json:"username"`
-	Password    string   `json:"password"`
-	SenderAlias string   `json:"sender-alias"`
-	SenderEmail string   `json:"sender-email"`
-	Receivers   []string `json:"receivers"`
-	OnePerAlert bool     `json:"one-per-alert"`
-	OnePerNode  bool     `json:"one-per-node"`
->>>>>>> 8907c1bf
+	Template    string              `json:"template"`
+	Url         string              `json:"url"`
+	Port        int                 `json:"port"`
+	Username    string              `json:"username"`
+	Password    string              `json:"password"`
+	SenderAlias string              `json:"sender-alias"`
+	SenderEmail string              `json:"sender-email"`
+	Receivers   map[string][]string `json:"receivers"`
+	OnePerAlert bool                `json:"one-per-alert"`
+	OnePerNode  bool                `json:"one-per-node"`
 }
 
 type EmailData struct {
