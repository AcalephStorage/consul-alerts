--- conflicted
+++ resolved
@@ -48,21 +48,12 @@
 		}
 	}
 
-<<<<<<< HEAD
 	success := true
 
 	// Filter on each email receiver type, and send emails
 	for emailType, _ := range emailTypes {
 		success = success && emailNotifier.notifyByType(alerts, emailType)
 	}
-=======
-	var emailDataList []TemplateData
-
-	if emailNotifier.OnePerAlert {
-		log.Println("Going to send one email per alert")
-		emailDataList = []TemplateData{}
-		for _, check := range alerts {
->>>>>>> be57642a
 
 	return success
 }
@@ -71,7 +62,6 @@
 
 	success := true
 
-<<<<<<< HEAD
 	filteredAlerts := filterMessagesByType(alerts, emailType)
 	emailTo := emailNotifier.filterReceiversByType(emailType)
 
@@ -89,49 +79,6 @@
 	} else {
 		log.Println("Going to send one email for many alerts")
 		emailDataList = emailNotifier.buildEmailDataOneForManyAlerts(filteredAlerts, nodeMap)
-=======
-			e := TemplateData{
-				ClusterName:  alertClusterName,
-				SystemStatus: alertStatus,
-				FailCount:    alertFailures,
-				WarnCount:    alertWarnings,
-				PassCount:    alertPassing,
-				Nodes:        singleAlertMap,
-			}
-			emailDataList = append(emailDataList, e)
-		}
-	} else if emailNotifier.OnePerNode {
-		log.Println("Going to send one email per node")
-		emailDataList = []TemplateData{}
-		for nodeName, checks := range nodeMap {
-			singleNodeMap := mapByNodes(checks)
-			nodeStatus, nodePassing, nodeWarnings, nodeFailures := checks.Summary()
-
-			nodeClusterName := emailNotifier.ClusterName + " " + nodeName
-
-			e := TemplateData{
-				ClusterName:  nodeClusterName,
-				SystemStatus: nodeStatus,
-				FailCount:    nodeFailures,
-				WarnCount:    nodeWarnings,
-				PassCount:    nodePassing,
-				Nodes:        singleNodeMap,
-			}
-			emailDataList = append(emailDataList, e)
-		}
-	} else {
-		log.Println("Going to send one email for many alerts")
-		e := TemplateData{
-			ClusterName:  emailNotifier.ClusterName,
-			SystemStatus: overAllStatus,
-			FailCount:    fail,
-			WarnCount:    warn,
-			PassCount:    pass,
-			Nodes:        nodeMap,
-		}
-
-		emailDataList = []TemplateData{e}
->>>>>>> be57642a
 	}
 
 	for _, e := range emailDataList {
