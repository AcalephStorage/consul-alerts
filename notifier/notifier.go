// Package notifier manages notifications for consul-alerts
package notifier

import (
	"time"
)

const (
	SYSTEM_HEALTHY  string = "HEALTHY"
	SYSTEM_UNSTABLE string = "UNSTABLE"
	SYSTEM_CRITICAL string = "CRITICAL"
)

const header = `%s is %s.

Fail: %d, Warn: %d, Pass: %d
`

type Message struct {
<<<<<<< HEAD
	Node          string
	ServiceId     string
	Service       string
	CheckId       string
	Check         string
	Status        string
	Output        string
	Notes         string
	Interval      int
	RmdCheck      time.Time
	NotifList     map[string]bool
	NotifTypeList map[string][]string
	Timestamp     time.Time
=======
	Node         string
	ServiceId    string
	Service      string
	CheckId      string
	Check        string
	Status       string
	Output       string
	Notes        string
	Interval     int
	RmdCheck     time.Time
	NotifList    map[string]bool
	VarOverrides Notifiers
	Timestamp    time.Time
>>>>>>> 8907c1bf
}

type Messages []Message

type Notifier interface {
	Notify(alerts Messages) bool
	NotifierName() string
	Copy() Notifier
}

type Notifiers struct {
	Email     *EmailNotifier     `json:"email"`
	Log       *LogNotifier       `json:"log"`
	Influxdb  *InfluxdbNotifier  `json:"influxdb"`
	Slack     *SlackNotifier     `json:"slack"`
	PagerDuty *PagerDutyNotifier `json:"pagerduty"`
	HipChat   *HipChatNotifier   `json:"hipchat"`
	OpsGenie  *OpsGenieNotifier  `json:"opsgenie"`
	AwsSns    *AwsSnsNotifier    `json:"awssns"`
	VictorOps *VictorOpsNotifier `json:"victorops"`
	Custom    []string           `json:"custom"`
}

func (n Notifiers) GetNotifier(name string) (Notifier, bool) {
	switch {
	case n.Email != nil && n.Email.NotifierName() == name:
		return n.Email, true
	case n.Log != nil && n.Log.NotifierName() == name:
		return n.Log, true
	case n.Influxdb != nil && n.Influxdb.NotifierName() == name:
		return n.Influxdb, true
	case n.Slack != nil && n.Slack.NotifierName() == name:
		return n.Slack, true
	case n.HipChat != nil && n.HipChat.NotifierName() == name:
		return n.HipChat, true
	case n.PagerDuty != nil && n.PagerDuty.NotifierName() == name:
		return n.PagerDuty, true
	case n.OpsGenie != nil && n.OpsGenie.NotifierName() == name:
		return n.OpsGenie, true
	case n.AwsSns != nil && n.AwsSns.NotifierName() == name:
		return n.AwsSns, true
	case n.VictorOps != nil && n.VictorOps.NotifierName() == name:
		return n.VictorOps, true
	default:
		return nil, false
	}
}

func (m Message) IsCritical() bool {
	return m.Status == "critical"
}

func (m Message) IsWarning() bool {
	return m.Status == "warning"
}

func (m Message) IsPassing() bool {
	return m.Status == "passing"
}

func (m Messages) Summary() (overallStatus string, pass, warn, fail int) {
	hasCritical := false
	hasWarnings := false
	for _, message := range m {
		switch {
		case message.IsCritical():
			hasCritical = true
			fail++
		case message.IsWarning():
			hasWarnings = true
			warn++
		case message.IsPassing():
			pass++
		}
	}
	if hasCritical {
		overallStatus = SYSTEM_CRITICAL
	} else if hasWarnings {
		overallStatus = SYSTEM_UNSTABLE
	} else {
		overallStatus = SYSTEM_HEALTHY
	}
	return
}<|MERGE_RESOLUTION|>--- conflicted
+++ resolved
@@ -17,7 +17,6 @@
 `
 
 type Message struct {
-<<<<<<< HEAD
 	Node          string
 	ServiceId     string
 	Service       string
@@ -30,22 +29,8 @@
 	RmdCheck      time.Time
 	NotifList     map[string]bool
 	NotifTypeList map[string][]string
+	VarOverrides  Notifiers
 	Timestamp     time.Time
-=======
-	Node         string
-	ServiceId    string
-	Service      string
-	CheckId      string
-	Check        string
-	Status       string
-	Output       string
-	Notes        string
-	Interval     int
-	RmdCheck     time.Time
-	NotifList    map[string]bool
-	VarOverrides Notifiers
-	Timestamp    time.Time
->>>>>>> 8907c1bf
 }
 
 type Messages []Message
