// Consul Alerts is a tool to send alerts when checks changes status.
// It is built on top of consul KV, Health, and watch features.
package main

import (
	"fmt"
	"os"
	"syscall"

	"net/http"
	"os/signal"

	"encoding/json"
	"io/ioutil"

	"github.com/AcalephStorage/consul-alerts/consul"
	"github.com/AcalephStorage/consul-alerts/notifier"

	log "github.com/AcalephStorage/consul-alerts/Godeps/_workspace/src/github.com/Sirupsen/logrus"
	"github.com/AcalephStorage/consul-alerts/Godeps/_workspace/src/github.com/docopt/docopt-go"
)

const version = "Consul Alerts 0.5.0"
const usage = `Consul Alerts.

Usage:
  consul-alerts start [--alert-addr=<addr>] [--consul-addr=<consuladdr>] [--consul-dc=<dc>] [--consul-acl-token=<token>] [--watch-checks] [--watch-events] [--log-level=<level>] [--config-file=<file>]
  consul-alerts watch (checks|event) [--alert-addr=<addr>] [--log-level=<level>]
  consul-alerts --help
  consul-alerts --version

Options:
  --consul-acl-token=<token>   The consul ACL token [default: ""].
  --alert-addr=<addr>          The address for the consul-alert api [default: localhost:9000].
  --consul-addr=<consuladdr>   The consul api address [default: localhost:8500].
  --consul-dc=<dc>             The consul datacenter [default: dc1].
  --log-level=<level>          Set the logging level - valid values are "debug", "info", "warn", and "err" [default: warn].
  --watch-checks               Run check watcher.
  --watch-events               Run event watcher.
  --help                       Show this screen.
  --version                    Show version.
  --config-file=<file>         Path to the configuration file in JSON format

`

type stopable interface {
	stop()
}

var consulClient consul.Consul

func main() {
	log.SetLevel(log.InfoLevel)
	args, _ := docopt.Parse(usage, nil, true, version, false)

	switch {
	case args["start"].(bool):
		daemonMode(args)
	case args["watch"].(bool):
		watchMode(args)
	}
}

func daemonMode(arguments map[string]interface{}) {

	// Define options before setting in either config file or on command line
	loglevelString := ""
	consulAclToken := ""
	consulAddr := ""
	consulDc := ""
	watchChecks := false
	watchEvents := false
	addr := ""
	var confData map[string]interface{}

	// This exists check only works for arguments with no default. arguments with defaults will always exist.
	// Because of this the current code overrides command line flags with config file options if set.
	if configFile, exists := arguments["--config-file"].(string); exists {
		file, err := ioutil.ReadFile(configFile)
		if err != nil {
			log.Error(err)
		}
		err = json.Unmarshal(file, &confData)
		if err != nil {
			log.Error(err)
		}
		log.Debug("Config data: ", confData)
	}

	if confData["log-level"] != nil {
		loglevelString = confData["log-level"].(string)
	} else {
		loglevelString = arguments["--log-level"].(string)
	}
	if confData["consul-acl-token"] != nil {
		consulAclToken = confData["consul-acl-token"].(string)
	} else {
		consulAclToken = arguments["--consul-acl-token"].(string)
	}
	if confData["consul-addr"] != nil {
		consulAddr = confData["consul-addr"].(string)
	} else {
		consulAddr = arguments["--consul-addr"].(string)
	}
	if confData["consul-dc"] != nil {
		consulDc = confData["consul-dc"].(string)
	} else {
		consulDc = arguments["--consul-dc"].(string)
	}
	if confData["alert-addr"] != nil {
		addr = confData["alert-addr"].(string)
	} else {
		addr = arguments["--alert-addr"].(string)
	}
	if confData["watch-checks"] != nil {
		watchChecks = confData["watch-checks"].(bool)
	} else {
		watchChecks = arguments["--watch-checks"].(bool)
	}
	if confData["watch-events"] != nil {
		watchEvents = confData["watch-events"].(bool)
	} else {
		watchEvents = arguments["--watch-events"].(bool)
	}

	if loglevelString != "" {
		loglevel, err := log.ParseLevel(loglevelString)
		if err == nil {
			log.SetLevel(loglevel)
		} else {
			log.Println("Log level not set:", err)
		}
	}

	url := fmt.Sprintf("http://%s/v1/info", addr)
	resp, err := http.Get(url)
	if err == nil && resp.StatusCode == 201 {
		version := resp.Header.Get("version")
		resp.Body.Close()
		log.Printf("consul-alert daemon already running version: %s", version)
		os.Exit(1)
	}

	consulClient, err = consul.NewClient(consulAddr, consulDc, consulAclToken)
	if err != nil {
		log.Println("Cluster has no leader or is unreacheable.", err)
		os.Exit(3)
	}

	hostname, _ := os.Hostname()

	log.Println("Consul Alerts daemon started")
	log.Println("Consul Alerts Host:", hostname)
	log.Println("Consul Agent:", consulAddr)
	log.Println("Consul Datacenter:", consulDc)

	leaderCandidate := startLeaderElection(consulAddr, consulDc, consulAclToken)
	notifEngine := startNotifEngine()

	ep := startEventProcessor()
	cp := startCheckProcessor(leaderCandidate, notifEngine)

	http.HandleFunc("/v1/info", infoHandler)
	http.HandleFunc("/v1/process/events", ep.eventHandler)
	http.HandleFunc("/v1/process/checks", cp.checkHandler)
	http.HandleFunc("/v1/health/wildcard", healthWildcardHandler)
	http.HandleFunc("/v1/health", healthHandler)
	go startAPI(addr)

	log.Println("Started Consul-Alerts API")

	if watchChecks {
		go runWatcher(consulAddr, consulDc, addr, loglevelString, consulAclToken, "checks")
	}
	if watchEvents {
		go runWatcher(consulAddr, consulDc, addr, loglevelString, consulAclToken, "event")
	}

	ch := make(chan os.Signal)
	signal.Notify(ch, syscall.SIGINT, syscall.SIGTERM, os.Interrupt)
	<-ch
	cleanup(notifEngine, cp, ep, leaderCandidate)
}

func startAPI(addr string) {
	err := http.ListenAndServe(addr, nil)
	if err != nil {
		log.Println("Error starting Consul-Alerts API", err)
		os.Exit(1)
	}
}

func watchMode(arguments map[string]interface{}) {
	loglevelString, _ := arguments["--log-level"].(string)

	if loglevelString != "" {
		loglevel, err := log.ParseLevel(loglevelString)
		if err == nil {
			log.SetLevel(loglevel)
		} else {
			log.Println("Log level not set:", err)
		}
	}

	checkMode := arguments["checks"].(bool)
	eventMode := arguments["event"].(bool)
	addr := arguments["--alert-addr"].(string)

	var watchType string
	switch {
	case checkMode:
		watchType = "checks"
	case eventMode:
		watchType = "events"
	}

	url := fmt.Sprintf("http://%s/v1/process/%s", addr, watchType)
	resp, err := http.Post(url, "text/json", os.Stdin)
	if err != nil {
		log.Println("consul-alert daemon is not running.", err)
		os.Exit(2)
	} else {
		resp.Body.Close()
	}
}

func infoHandler(w http.ResponseWriter, r *http.Request) {
	w.Header().Add("version", version)
	w.WriteHeader(201)
}

func cleanup(stopables ...stopable) {
	log.Println("Shutting down...")
	for _, s := range stopables {
		s.stop()
	}
}

func builtinNotifiers() map[string]notifier.Notifier {

	emailNotifier := consulClient.EmailNotifier()
	logNotifier := consulClient.LogNotifier()
	influxdbNotifier := consulClient.InfluxdbNotifier()
	slackNotifier := consulClient.SlackNotifier()
	mattermostNotifier := consulClient.MattermostNotifier()
	mattermostWebhookNotifier := consulClient.MattermostWebhookNotifier()
	pagerdutyNotifier := consulClient.PagerDutyNotifier()
	hipchatNotifier := consulClient.HipChatNotifier()
	opsgenieNotifier := consulClient.OpsGenieNotifier()
	awssnsNotifier := consulClient.AwsSnsNotifier()
	victoropsNotifier := consulClient.VictorOpsNotifier()
<<<<<<< HEAD
	httpEndpointNotifier := consulClient.HttpEndpointNotifier()
=======
	ilertNotifier := consulClient.ILertNotifier()
>>>>>>> 93c4aff9

	notifiers := map[string]notifier.Notifier{}
	if emailNotifier.Enabled {
		notifiers[emailNotifier.NotifierName()] = emailNotifier
	}
	if logNotifier.Enabled {
		notifiers[logNotifier.NotifierName()] = logNotifier
	}
	if influxdbNotifier.Enabled {
		notifiers[influxdbNotifier.NotifierName()] = influxdbNotifier
	}
	if slackNotifier.Enabled {
		notifiers[slackNotifier.NotifierName()] = slackNotifier
	}
	if mattermostNotifier.Enabled {
		notifiers[mattermostNotifier.NotifierName()] = mattermostNotifier
	}
	if mattermostWebhookNotifier.Enabled {
		notifiers[mattermostWebhookNotifier.NotifierName()] = mattermostWebhookNotifier
	}
	if pagerdutyNotifier.Enabled {
		notifiers[pagerdutyNotifier.NotifierName()] = pagerdutyNotifier
	}
	if hipchatNotifier.Enabled {
		notifiers[hipchatNotifier.NotifierName()] = hipchatNotifier
	}
	if opsgenieNotifier.Enabled {
		notifiers[opsgenieNotifier.NotifierName()] = opsgenieNotifier
	}
	if awssnsNotifier.Enabled {
		notifiers[awssnsNotifier.NotifierName()] = awssnsNotifier
	}
	if victoropsNotifier.Enabled {
		notifiers[victoropsNotifier.NotifierName()] = victoropsNotifier
	}
<<<<<<< HEAD
	if httpEndpointNotifier.Enabled {
		notifiers[httpEndpointNotifier.NotifierName()] = httpEndpointNotifier
=======
	if ilertNotifier.Enabled {
		notifiers[ilertNotifier.NotifierName()] = ilertNotifier
>>>>>>> 93c4aff9
	}

	return notifiers
}<|MERGE_RESOLUTION|>--- conflicted
+++ resolved
@@ -249,11 +249,8 @@
 	opsgenieNotifier := consulClient.OpsGenieNotifier()
 	awssnsNotifier := consulClient.AwsSnsNotifier()
 	victoropsNotifier := consulClient.VictorOpsNotifier()
-<<<<<<< HEAD
 	httpEndpointNotifier := consulClient.HttpEndpointNotifier()
-=======
 	ilertNotifier := consulClient.ILertNotifier()
->>>>>>> 93c4aff9
 
 	notifiers := map[string]notifier.Notifier{}
 	if emailNotifier.Enabled {
@@ -289,13 +286,11 @@
 	if victoropsNotifier.Enabled {
 		notifiers[victoropsNotifier.NotifierName()] = victoropsNotifier
 	}
-<<<<<<< HEAD
 	if httpEndpointNotifier.Enabled {
 		notifiers[httpEndpointNotifier.NotifierName()] = httpEndpointNotifier
-=======
+  }
 	if ilertNotifier.Enabled {
 		notifiers[ilertNotifier.NotifierName()] = ilertNotifier
->>>>>>> 93c4aff9
 	}
 
 	return notifiers
