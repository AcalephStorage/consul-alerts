--- conflicted
+++ resolved
@@ -241,11 +241,8 @@
 	emailNotifier := consulClient.EmailNotifier()
 	logNotifier := consulClient.LogNotifier()
 	influxdbNotifier := consulClient.InfluxdbNotifier()
-	slackNotifier := consulClient.SlackNotifier()
-<<<<<<< HEAD
+	slackNotifier := consulClient.SlackNotifier
 	mattermostNotifier := consulClient.MattermostNotifier()
-=======
->>>>>>> 8907c1bf
 	pagerdutyNotifier := consulClient.PagerDutyNotifier()
 	hipchatNotifier := consulClient.HipChatNotifier()
 	opsgenieNotifier := consulClient.OpsGenieNotifier()
@@ -265,7 +262,6 @@
 	if slackNotifier.Enabled {
 		notifiers[slackNotifier.NotifierName()] = slackNotifier
 	}
-<<<<<<< HEAD
 	if mattermostNotifier.Enabled {
 		notifiers[mattermostNotifier.NotifierName()] = mattermostNotifier
 	}
@@ -281,20 +277,7 @@
 	if awssnsNotifier.Enabled {
 		notifiers[awssnsNotifier.NotifierName()] = awssnsNotifier
 	}
-=======
-	if pagerdutyNotifier.Enabled {
-		notifiers[pagerdutyNotifier.NotifierName()] = pagerdutyNotifier
-	}
-	if hipchatNotifier.Enabled {
-		notifiers[hipchatNotifier.NotifierName()] = hipchatNotifier
-	}
-	if opsgenieNotifier.Enabled {
-		notifiers[opsgenieNotifier.NotifierName()] = opsgenieNotifier
-	}
-	if awssnsNotifier.Enabled {
-		notifiers[awssnsNotifier.NotifierName()] = awssnsNotifier
-	}
->>>>>>> 8907c1bf
+
 	if victoropsNotifier.Enabled {
 		notifiers[victoropsNotifier.NotifierName()] = victoropsNotifier
 	}
