language: go
install:
<<<<<<< HEAD
    - go get github.com/aws/aws-sdk-go/aws
    - go get github.com/AcalephStorage/consul-alerts/Godeps/_workspace/src/github.com/Sirupsen/logrus
    - go get github.com/AcalephStorage/consul-alerts/Godeps/_workspace/src/github.com/docopt/docopt-go
=======
    - go get github.com/AcalephStorage/consul-alerts/Godeps/_workspace/src/github.com/Sirupsen/logrus
    - go get github.com/AcalephStorage/consul-alerts/Godeps/_workspace/src/github.com/docopt/docopt-go
    - go get github.com/aws/aws-sdk-go/aws
>>>>>>> cd54fbf1
<|MERGE_RESOLUTION|>--- conflicted
+++ resolved
@@ -1,11 +1,5 @@
 language: go
 install:
-<<<<<<< HEAD
-    - go get github.com/aws/aws-sdk-go/aws
     - go get github.com/AcalephStorage/consul-alerts/Godeps/_workspace/src/github.com/Sirupsen/logrus
     - go get github.com/AcalephStorage/consul-alerts/Godeps/_workspace/src/github.com/docopt/docopt-go
-=======
-    - go get github.com/AcalephStorage/consul-alerts/Godeps/_workspace/src/github.com/Sirupsen/logrus
-    - go get github.com/AcalephStorage/consul-alerts/Godeps/_workspace/src/github.com/docopt/docopt-go
-    - go get github.com/aws/aws-sdk-go/aws
->>>>>>> cd54fbf1
+    - go get github.com/aws/aws-sdk-go/aws