--- conflicted
+++ resolved
@@ -110,7 +110,6 @@
 	for i, alert := range alerts {
 		profileInfo := consulClient.GetProfileInfo(alert.Node, alert.ServiceID, alert.CheckID)
 		messages[i] = notifier.Message{
-<<<<<<< HEAD
 			Node:          alert.Node,
 			ServiceId:     alert.ServiceID,
 			Service:       alert.ServiceName,
@@ -123,22 +122,8 @@
 			RmdCheck:      time.Now(),
 			NotifList:     profileInfo.NotifList,
 			NotifTypeList: profileInfo.NotifTypeList,
+			VarOverrides:  profileInfo.VarOverrides,
 			Timestamp:     time.Now(),
-=======
-			Node:         alert.Node,
-			ServiceId:    alert.ServiceID,
-			Service:      alert.ServiceName,
-			CheckId:      alert.CheckID,
-			Check:        alert.Name,
-			Status:       alert.Status,
-			Output:       alert.Output,
-			Notes:        alert.Notes,
-			Interval:     profileInfo.Interval,
-			RmdCheck:     time.Now(),
-			NotifList:    profileInfo.NotifList,
-			VarOverrides: profileInfo.VarOverrides,
-			Timestamp:    time.Now(),
->>>>>>> 8907c1bf
 		}
 		if profileInfo.Interval > 0 {
 			switch alert.Status {
