--- conflicted
+++ resolved
@@ -302,11 +302,7 @@
 		arrConfig := configVariable.(*[]string)
 		err = json.Unmarshal(data, arrConfig)
 	case ConfigTypeStrMap:
-<<<<<<< HEAD
 		mapConfig := configVariable.(*map[string][]string)
-=======
-		mapConfig := configVariable.(*map[string]string)
->>>>>>> 420f5f0a
 		err = json.Unmarshal(data, mapConfig)
 	}
 	return err
@@ -864,8 +860,6 @@
 	checkBlacklisted := func() bool {
 		return c.CheckKeyExists(checkCheckKey) || c.CheckKeyMatchesRegexp("consul-alerts/config/checks/blacklist/checks", checkID)
 	}
-<<<<<<< HEAD
-=======
 
 	status := "_"
 	statusBlacklisted := func() bool { return false }
@@ -876,7 +870,6 @@
 			return c.CheckKeyExists(statusCheckKey) || c.CheckKeyMatchesRegexp("consul-alerts/config/checks/blacklist/status", status)
 		}
 	}
->>>>>>> 420f5f0a
 
 	singleKey := fmt.Sprintf("consul-alerts/config/checks/blacklist/single/%s/%s/%s", node, service, checkID)
 	singleBlacklisted := func() bool { return c.CheckKeyExists(singleKey) }
