package consul

import (
	"time"

	notifier "github.com/AcalephStorage/consul-alerts/notifier"
)

// Event data from consul
type Event struct {
	ID            string
	Name          string
	Payload       []byte
	NodeFilter    string
	ServiceFilter string
	TagFilter     string
	Version       uint
	LTime         uint
}

type Check struct {
	Node        string
	CheckID     string
	Name        string
	Status      string
	Notes       string
	Output      string
	ServiceID   string
	ServiceName string
}

type ConsulAlertConfig struct {
	Checks    *ChecksConfig
	Events    *EventsConfig
	Notifiers *notifier.Notifiers
}

type ChecksConfig struct {
	Enabled         bool
	ChangeThreshold int
}

type EventsConfig struct {
	Enabled  bool
	Handlers []string
}

<<<<<<< HEAD
type NotifiersConfig struct {
	Email     *EmailNotifierConfig
	Log       *LogNotifierConfig
	Influxdb  *InfluxdbNotifierConfig
	Slack     *SlackNotifierConfig
	PagerDuty *PagerDutyNotifierConfig
	HipChat   *HipChatNotifierConfig
	OpsGenie  *OpsGenieNotifierConfig
	AwsSns    *AwsSnsNotifierConfig
	VictorOps *VictorOpsNotifierConfig
	Custom    []string
}

type EmailNotifierConfig struct {
	ClusterName string
	Enabled     bool
	Url         string
	Port        int
	Username    string
	Password    string
	SenderAlias string
	SenderEmail string
	Receivers   map[string][]string
	Template    string
	OnePerAlert bool
	OnePerNode  bool
}

type LogNotifierConfig struct {
	Enabled bool
	Path    string
}

type InfluxdbNotifierConfig struct {
	Enabled    bool
	Host       string
	Username   string
	Password   string
	Database   string
	SeriesName string
}

type SlackNotifierConfig struct {
	Enabled     bool
	ClusterName string
	Url         string
	Channel     string
	Username    string
	IconUrl     string
	IconEmoji   string
	Detailed    bool
}

type PagerDutyNotifierConfig struct {
	Enabled    bool
	ServiceKey string
	ClientName string
	ClientUrl  string
}

type HipChatNotifierConfig struct {
	Enabled     bool
	ClusterName string
	RoomId      string
	AuthToken   string
	BaseURL     string
	From        string
}

type OpsGenieNotifierConfig struct {
	Enabled     bool
	ClusterName string
	ApiKey      string
}

type AwsSnsNotifierConfig struct {
	Enabled  bool
	Region   string
	TopicArn string
}

// VictorOpsNotifierConfig provides configuration options for VictorOps notifier
type VictorOpsNotifierConfig struct {
	Enabled    bool
	APIKey     string
	RoutingKey string
}

=======
>>>>>>> 8907c1bf
type Status struct {
	Current          string
	CurrentTimestamp time.Time
	Pending          string
	PendingTimestamp time.Time
	HealthCheck      *Check
	ForNotification  bool
}

// ProfileInfo is for reading in JSON from profile keys
type ProfileInfo struct {
<<<<<<< HEAD
	Interval      int
	NotifList     map[string]bool
	NotifTypeList map[string][]string
=======
	Interval     int
	NotifList    map[string]bool
	VarOverrides notifier.Notifiers
>>>>>>> 8907c1bf
}

// Consul interface provides access to consul client
type Consul interface {
	LoadConfig()

	EventsEnabled() bool
	ChecksEnabled() bool
	EventHandlers(eventName string) []string

	EmailNotifier() *notifier.EmailNotifier
	LogNotifier() *notifier.LogNotifier
	InfluxdbNotifier() *notifier.InfluxdbNotifier
	SlackNotifier() *notifier.SlackNotifier
	PagerDutyNotifier() *notifier.PagerDutyNotifier
	HipChatNotifier() *notifier.HipChatNotifier
	OpsGenieNotifier() *notifier.OpsGenieNotifier
	AwsSnsNotifier() *notifier.AwsSnsNotifier
	VictorOpsNotifier() *notifier.VictorOpsNotifier

	CheckChangeThreshold() int
	UpdateCheckData()
	NewAlerts() []Check
	NewAlertsWithFilter(node string, service string, checkId string, statuses []string, ignoreBlacklist bool) []Check

	IsBlacklisted(check *Check) bool

	CustomNotifiers() map[string]string

	CheckStatus(node, statusId, checkId string) (status, output string)
	CheckKeyExists(key string) bool

<<<<<<< HEAD
	GetProfileInfo(node, serviceID, checkID string) (profileInfo ProfileInfo)
=======
	GetProfileInfo(node, serviceID, checkID string) ProfileInfo
>>>>>>> 8907c1bf

	GetReminders() []notifier.Message
	SetReminder(m notifier.Message)
	DeleteReminder(node string, checkid string)
}

// DefaultAlertConfig loads default config settings
func DefaultAlertConfig() *ConsulAlertConfig {

	checks := &ChecksConfig{
		Enabled:         true,
		ChangeThreshold: 60,
	}

	events := &EventsConfig{
		Enabled:  true,
		Handlers: []string{},
	}

	email := &notifier.EmailNotifier{
		ClusterName: "Consul-Alerts",
		Enabled:     false,
		SenderAlias: "Consul Alerts",
		Receivers:   map[string][]string{},
	}

	log := &notifier.LogNotifier{
		Enabled: true,
		Path:    "/tmp/consul-notifications.log",
	}

	influxdb := &notifier.InfluxdbNotifier{
		Enabled:    false,
		SeriesName: "consul-alerts",
	}

	slack := &notifier.SlackNotifier{
		Enabled:     false,
		ClusterName: "Consul-Alerts",
	}

	pagerduty := &notifier.PagerDutyNotifier{
		Enabled: false,
	}

	hipchat := &notifier.HipChatNotifier{
		Enabled:     false,
		ClusterName: "Consul-Alerts",
	}

	opsgenie := &notifier.OpsGenieNotifier{
		Enabled:     false,
		ClusterName: "Consul-Alerts",
	}

	awsSns := &notifier.AwsSnsNotifier{
		Enabled: false,
	}

	victorOps := &notifier.VictorOpsNotifier{
		Enabled: false,
	}

	notifiers := &notifier.Notifiers{
		Email:     email,
		Log:       log,
		Influxdb:  influxdb,
		Slack:     slack,
		PagerDuty: pagerduty,
		HipChat:   hipchat,
		OpsGenie:  opsgenie,
		AwsSns:    awsSns,
		VictorOps: victorOps,
		Custom:    []string{},
	}

	return &ConsulAlertConfig{
		Checks:    checks,
		Events:    events,
		Notifiers: notifiers,
	}
}<|MERGE_RESOLUTION|>--- conflicted
+++ resolved
@@ -45,7 +45,6 @@
 	Handlers []string
 }
 
-<<<<<<< HEAD
 type NotifiersConfig struct {
 	Email     *EmailNotifierConfig
 	Log       *LogNotifierConfig
@@ -134,8 +133,6 @@
 	RoutingKey string
 }
 
-=======
->>>>>>> 8907c1bf
 type Status struct {
 	Current          string
 	CurrentTimestamp time.Time
@@ -147,15 +144,10 @@
 
 // ProfileInfo is for reading in JSON from profile keys
 type ProfileInfo struct {
-<<<<<<< HEAD
 	Interval      int
 	NotifList     map[string]bool
 	NotifTypeList map[string][]string
-=======
-	Interval     int
-	NotifList    map[string]bool
-	VarOverrides notifier.Notifiers
->>>>>>> 8907c1bf
+	VarOverrides  notifier.Notifiers
 }
 
 // Consul interface provides access to consul client
@@ -188,11 +180,7 @@
 	CheckStatus(node, statusId, checkId string) (status, output string)
 	CheckKeyExists(key string) bool
 
-<<<<<<< HEAD
-	GetProfileInfo(node, serviceID, checkID string) (profileInfo ProfileInfo)
-=======
 	GetProfileInfo(node, serviceID, checkID string) ProfileInfo
->>>>>>> 8907c1bf
 
 	GetReminders() []notifier.Message
 	SetReminder(m notifier.Message)
